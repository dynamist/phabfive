# -*- coding: utf-8 -*-

# python std lib
import re
import sys

# phabfive imports
from phabfive import passphrase, diffusion, paste
from phabfive.constants import MONOGRAMS, REPO_STATUS_CHOICES
from phabfive.exceptions import (
    PhabfiveConfigException,
    PhabfiveDataException,
    PhabfiveRemoteException,
)

# 3rd party imports
from docopt import docopt


base_args = """
Usage:
    phabfive [-v ...] [options] <command> [<args> ...]

Available phabfive commands are:
    passphrase          The passphrase app
    diffusion           The diffusion app
    paste               The paste app

Shortcuts to Phabricator monograms:

    K[0-9]+             Passphrase object, example K123
    R[0-9]+             Diffusion repo, example R123
    P[0-9]+             Paste object, example P123

Options:
    -h, --help          Show this help message and exit
    -V, --version       Display the version number and exit
"""

sub_passphrase_args = """
Usage:
    phabfive passphrase <id> [options]

Options:
    -h, --help          Show this help message and exit

"""

sub_diffusion_args = """
Usage:
    phabfive diffusion repo list [(active || inactive)] [options]
    phabfive diffusion repo create <name> [options]
    phabfive diffusion branch list <repo> [options]

Arguments:
    <repo>              Repository monogram (R123) or shortname, but currently
                        not the callsign

Options:
    -h, --help          Show this help message and exit
    -u, --url           Show url
"""

sub_paste_args = """
Usage:
    phabfive paste list 
    phabfive paste show <ids> ... [options]

Arguments:
    <ids> ...            Paste monogram (P123), example P1 P2 P3

Options:
    -h, --help           Show this help message and exit
"""


def parse_cli():
    """
    Split the functionality into two methos.

    One for parsing the cli and one that runs the application.
    """
    import phabfive

    from docopt import extras, Option, DocoptExit

    try:
        cli_args = docopt(
            base_args, options_first=True, version=phabfive.__version__, help=True
        )
    except DocoptExit:
        extras(True, phabfive.__version__, [Option("-h", "--help", 0, True)], base_args)

    argv = [cli_args["<command>"]] + cli_args["<args>"]

    patterns = re.compile("^(?:" + "|".join(MONOGRAMS.values()) + ")")

    # First check for monogram shortcuts, i.e. invocation with `phabfive K123`
    # instead of the full `phabfive passphrase K123`
    if patterns.search(cli_args["<command>"]):
        monogram = cli_args["<command>"]
        app = {MONOGRAMS[k][0]: k for k in MONOGRAMS.keys()}[monogram[0]]

        # Patch the arguments to fool docopt into thinking we are the app
        if app == "passphrase":
            argv = [app] + argv
        elif app == "diffusion":
            argv = [app, "branch", "list"] + argv
        elif app == "paste":
            argv = [app, "show"] + argv
        cli_args["<args>"] = [monogram]
        cli_args["<command>"] = app
        sub_args = docopt(eval("sub_{app}_args".format(app=app)), argv=argv)
    elif cli_args["<command>"] == "passphrase":
        sub_args = docopt(sub_passphrase_args, argv=argv)
    elif cli_args["<command>"] == "diffusion":
        sub_args = docopt(sub_diffusion_args, argv=argv)
    elif cli_args["<command>"] == "paste":
        sub_args = docopt(sub_paste_args, argv=argv)
    else:
        extras(True, phabfive.__version__, [Option("-h", "--help", 0, True)], base_args)
        sys.exit(1)

    sub_args["<sub_command>"] = cli_args["<args>"][0]

    return (cli_args, sub_args)


def run(cli_args, sub_args):
    """
    """
    retcode = 0

    try:
        if cli_args["<command>"] == "passphrase":
            p = passphrase.Passphrase()
            p.print_secret(sub_args["<id>"])
        elif cli_args["<command>"] == "diffusion":
            d = diffusion.Diffusion()
<<<<<<< HEAD
            if sub_args["repo"] and sub_args["list"]:
                if sub_args["active"]:
                    status = ["active"]
                elif sub_args["inactive"]:
                    status = ["inactive"]
                else:
                    status = REPO_STATUS_CHOICES
                d.print_repositories(status=status, url=sub_args["--url"])
=======
            if sub_args["repo"]:
                if sub_args["list"]:
                    if sub_args["active"]:
                        status = ["active"]
                    elif sub_args["inactive"]:
                        status = ["inactive"]
                    else:
                        status = REPO_STATUS_CHOICES
                    d.print_repositories(status=status, url=sub_args["--url"])
                elif sub_args["create"]:
                    d.print_created_repository_url(name=sub_args["<name>"])
>>>>>>> cfccc11d
            elif sub_args["branch"] and sub_args["list"]:
                d.print_branches(repo=sub_args["<repo>"])
        elif cli_args["<command>"] == "paste":
            p = paste.Paste()
            if sub_args["list"]:
                p.print_pastes()
<<<<<<< HEAD
            elif sub_args["show"]:
                if sub_args["<ids>"]:
                    p.print_pastes(ids=sub_args["<ids>"])

=======
>>>>>>> cfccc11d
    except (
        PhabfiveConfigException,
        PhabfiveDataException,
        PhabfiveRemoteException,
    ) as e:
        print(e)
        retcode = 1

    return retcode


def cli_entrypoint():
    """
    Used by setup.py to create a cli entrypoint script
    """
    cli_args, sub_args = parse_cli()

    try:
        sys.exit(run(cli_args, sub_args))
    except Exception:
        raise<|MERGE_RESOLUTION|>--- conflicted
+++ resolved
@@ -137,16 +137,6 @@
             p.print_secret(sub_args["<id>"])
         elif cli_args["<command>"] == "diffusion":
             d = diffusion.Diffusion()
-<<<<<<< HEAD
-            if sub_args["repo"] and sub_args["list"]:
-                if sub_args["active"]:
-                    status = ["active"]
-                elif sub_args["inactive"]:
-                    status = ["inactive"]
-                else:
-                    status = REPO_STATUS_CHOICES
-                d.print_repositories(status=status, url=sub_args["--url"])
-=======
             if sub_args["repo"]:
                 if sub_args["list"]:
                     if sub_args["active"]:
@@ -158,20 +148,16 @@
                     d.print_repositories(status=status, url=sub_args["--url"])
                 elif sub_args["create"]:
                     d.print_created_repository_url(name=sub_args["<name>"])
->>>>>>> cfccc11d
             elif sub_args["branch"] and sub_args["list"]:
                 d.print_branches(repo=sub_args["<repo>"])
         elif cli_args["<command>"] == "paste":
             p = paste.Paste()
             if sub_args["list"]:
                 p.print_pastes()
-<<<<<<< HEAD
             elif sub_args["show"]:
                 if sub_args["<ids>"]:
                     p.print_pastes(ids=sub_args["<ids>"])
 
-=======
->>>>>>> cfccc11d
     except (
         PhabfiveConfigException,
         PhabfiveDataException,
